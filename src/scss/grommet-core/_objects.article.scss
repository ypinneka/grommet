// (C) Copyright 2014-2016 Hewlett Packard Enterprise Development LP

.article {
  position: relative;

<<<<<<< HEAD
  &__control {
    .button__icon {
      padding: $inuit-base-spacing-unit;
    }
  }

  &--scroll-step {
    text-align: center;
    height: 100vh;
    width: 100vw;
    max-width: 100%;

    > .article__control {
      position: fixed;
      z-index: 10;
=======
  > * {
    flex: 0 0 auto;
  }
}
>>>>>>> 94710260

.article--scroll-step {
  text-align: center;
  height: 100vh;
  width: 100vw;
  max-width: 100%;

  &.box--direction-column {
    overflow-x: hidden;
    overflow-y: auto;

    .article__control-carousel {
      top: 50%;
      left: $inuit-base-spacing-unit;
      transform: translateY(-50%);
    }
  }

  &.box--direction-row {
    overflow-x: auto;
    overflow-y: hidden;

    > *:not(.article__controls) {
      overflow-y: auto;
    }

    .article__control-carousel {
      top: $inuit-base-spacing-unit;
      left: 50%;
      transform: translateX(-50%);
    }
  }

  @include media-query(palm) {
    &.box--responsive {
      &.box--direction-row {
        flex-direction: row;
      }
    }
  }
}

.article__control {
  position: fixed;
  z-index: 10;
}

.article__control-up {
  top: 0;
  left: 50%;
  transform: translateX(-50%);
}

.article__control-down {
  bottom: 0;
  left: 50%;
  transform: translateX(-50%);
}

.article__control-left {
  top: 50%;
  transform: translateY(-50%);
  left: 0;
}

.article__control-right {
  top: 50%;
  transform: translateY(-50%);
  right: 0;
}

.grommet article:not(.article) {
  width: 100%;
}<|MERGE_RESOLUTION|>--- conflicted
+++ resolved
@@ -3,28 +3,10 @@
 .article {
   position: relative;
 
-<<<<<<< HEAD
-  &__control {
-    .button__icon {
-      padding: $inuit-base-spacing-unit;
-    }
-  }
-
-  &--scroll-step {
-    text-align: center;
-    height: 100vh;
-    width: 100vw;
-    max-width: 100%;
-
-    > .article__control {
-      position: fixed;
-      z-index: 10;
-=======
   > * {
     flex: 0 0 auto;
   }
 }
->>>>>>> 94710260
 
 .article--scroll-step {
   text-align: center;
@@ -70,6 +52,10 @@
 .article__control {
   position: fixed;
   z-index: 10;
+
+  .button__icon {
+    padding: $inuit-base-spacing-unit;
+  }
 }
 
 .article__control-up {
