// (C) Copyright 2014 Hewlett Packard Enterprise Development LP

// IE11 fix for tiles, since hover borders will overlap with tiles
// unless margins are doubled
@mixin ie-tile-margin ($ie-margin-value) {
  @media screen and (-ms-high-contrast: active), (-ms-high-contrast: none) {
    margin: $ie-margin-value;
  }
}

.#{$grommet-namespace}tiles {
  width: 100%;

  @include pad();

  > .#{$grommet-namespace}tile {
    flex-grow: 0;
    flex-shrink: 0;

    @include media-query(lap-and-up) {
      flex-basis: $tile-size;
    }
  }

  &:not(.#{$grommet-namespace}tiles--fill) .#{$grommet-namespace}tiles__masonry-column {
    > .#{$grommet-namespace}tile {
      @include media-query(lap-and-up) {
        width: $tile-size;
        flex-basis: auto;
      }
    }
  }
}

.#{$grommet-namespace}tiles__container {
  display: flex;
  flex-direction: row;
  align-items: center;
  width: 100%;

  .#{$grommet-namespace}tiles__left,
  .#{$grommet-namespace}tiles__right {
    flex: 0 0 auto;
  }

  .#{$grommet-namespace}tiles {
    flex: 1;
    margin: 0px;
  }

  .#{$grommet-namespace}tiles.#{$grommet-namespace}box--direction-row {
    width: 100%;
    overflow: hidden;
  }
}

.#{$grommet-namespace}tiles:not(.#{$grommet-namespace}tiles--flush) {
  .#{$grommet-namespace}tiles__masonry-column > .#{$grommet-namespace}tile,
  > .#{$grommet-namespace}tile {
    margin: halve($inuit-base-spacing-unit);
    @include ie-tile-margin($inuit-base-spacing-unit);

    &--wide {
      flex-basis: calc(100% - #{$inuit-base-spacing-unit});
    }

    &.#{$grommet-namespace}tile--hover-border-medium {
      margin: quarter($inuit-base-spacing-unit);
      @include ie-tile-margin(halve($inuit-base-spacing-unit));
    }

<<<<<<< HEAD
      > .#{$grommet-namespace}tile {
        flex-grow: 1;
      }
=======
    &.#{$grommet-namespace}tile--hover-border-large {
      margin: halve($inuit-base-spacing-unit);
      @include ie-tile-margin($inuit-base-spacing-unit);
>>>>>>> 49526314
    }

    .#{$grommet-namespace}tiles__masonry-column {
      @include media-query(lap-and-up) {
        flex-grow: 1;
        flex-basis: 0;

        & > .#{$grommet-namespace}tile {
          width: auto;
        }
      }
    }
  }
}

.#{$grommet-namespace}tiles--fill {
  // IE11 fix to remove extra gap in Tiles
  @media screen and (-ms-high-contrast: active), (-ms-high-contrast: none) {
    height: 100%;
  }

  &.#{$grommet-namespace}box--wrap {
    justify-content: space-around;

    .#{$grommet-namespace}tiles__masonry-column > .#{$grommet-namespace}tile,
    > .#{$grommet-namespace}tile {
      flex-grow: 1;
    }
  }
}

.#{$grommet-namespace}tiles--flush {
  padding: 0px;

  .#{$grommet-namespace}tiles__masonry-column > .#{$grommet-namespace}tile,
  > .#{$grommet-namespace}tile {
    margin: 0px;

    &--wide {
      flex-basis: 100%;
    }
  }
}

.#{$grommet-namespace}tiles--moreable {
  position: relative;
  padding-bottom: double($inuit-base-spacing-unit);

  .#{$grommet-namespace}tiles__more {
    position: absolute;
    bottom: 0px;
    left: 50%;
    -webkit-transform: translateX(-50%);
    transform: translateX(-50%);
  }
}

.#{$grommet-namespace}tiles--selectable {
  .#{$grommet-namespace}tile {
    cursor: pointer;
    transition: all 0.2s;
  }

  .#{$grommet-namespace}tile--selected {
    background-color: $selected-background-color;
    color: $selected-text-color;
  }

  .#{$grommet-namespace}tile:hover:not(.#{$grommet-namespace}tile--selected):not([class*="background-hover-color-index-"]) {
    background-color: $hover-background-color;
    color: $hover-text-color;
  }
}

.#{$grommet-namespace}tiles--small {
  > .#{$grommet-namespace}tile {
    @include media-query(lap-and-up) {
      flex-basis: $tile-small-size;
    }
  }

  .#{$grommet-namespace}tiles__masonry-column {
    > .#{$grommet-namespace}tile {
      @include media-query(lap-and-up) {
        width: $tile-small-size;
        flex-basis: auto;
      }
    }
  }
}

<<<<<<< HEAD
    &:not(.#{$grommet-namespace}tiles--fill) .#{$grommet-namespace}tiles__masonry-column {
      > .#{$grommet-namespace}tile {
        @include media-query(lap-and-up) {
          width: $tile-small-size;
          flex-basis: auto;
        }
      }
=======
.#{$grommet-namespace}tiles--large {
  > .#{$grommet-namespace}tile {
    @include media-query(lap-and-up) {
      flex-basis: $tile-large-size;
>>>>>>> 49526314
    }
  }

  .#{$grommet-namespace}tiles__masonry-column {
    > .#{$grommet-namespace}tile {
      @include media-query(lap-and-up) {
<<<<<<< HEAD
        flex-basis: $tile-large-size;
      }
    }

    &:not(.#{$grommet-namespace}tiles--fill) .#{$grommet-namespace}tiles__masonry-column {
      > .#{$grommet-namespace}tile {
        @include media-query(lap-and-up) {
          width: $tile-large-size;
          flex-basis: auto;
        }
=======
        width: $tile-large-size;
        flex-basis: auto;
>>>>>>> 49526314
      }
    }
  }
}

.#{$grommet-namespace}tiles:focus {
  outline: $focus-border-color solid 1px;
}

.#{$grommet-namespace}tile {
  overflow: hidden;
  transition: all 0.2s;

  .#{$grommet-namespace}status-icon {
    margin-right: quarter($inuit-base-spacing-unit);

    html.rtl & {
      margin-right: 0;
      margin-left: quarter($inuit-base-spacing-unit);
    }
  }

  .#{$grommet-namespace}tiles__masonry-column > .#{$grommet-namespace}chart,
  > .#{$grommet-namespace}chart {
    width: 100%;
  }
}

.#{$grommet-namespace}tile--selectable {
  cursor: pointer;
  transition: background-color 0.2s;
}

.#{$grommet-namespace}tile--selectable.#{$grommet-namespace}tile--selected {
  background-color: $selected-background-color;
  color: $selected-text-color;
}

.#{$grommet-namespace}tile--selectable:hover:not(.#{$grommet-namespace}tile--selected) {
  background-color: $hover-background-color;
  color: $hover-text-color;
}

.#{$grommet-namespace}tile--eclipsed {
  opacity: 0.2;
}<|MERGE_RESOLUTION|>--- conflicted
+++ resolved
@@ -69,26 +69,9 @@
       @include ie-tile-margin(halve($inuit-base-spacing-unit));
     }
 
-<<<<<<< HEAD
-      > .#{$grommet-namespace}tile {
-        flex-grow: 1;
-      }
-=======
     &.#{$grommet-namespace}tile--hover-border-large {
       margin: halve($inuit-base-spacing-unit);
       @include ie-tile-margin($inuit-base-spacing-unit);
->>>>>>> 49526314
-    }
-
-    .#{$grommet-namespace}tiles__masonry-column {
-      @include media-query(lap-and-up) {
-        flex-grow: 1;
-        flex-basis: 0;
-
-        & > .#{$grommet-namespace}tile {
-          width: auto;
-        }
-      }
     }
   }
 }
@@ -102,9 +85,19 @@
   &.#{$grommet-namespace}box--wrap {
     justify-content: space-around;
 
-    .#{$grommet-namespace}tiles__masonry-column > .#{$grommet-namespace}tile,
     > .#{$grommet-namespace}tile {
       flex-grow: 1;
+    }
+  }
+
+  .#{$grommet-namespace}tiles__masonry-column {
+    @include media-query(lap-and-up) {
+      flex-grow: 1;
+      flex-basis: 0;
+
+      & > .#{$grommet-namespace}tile {
+        width: auto;
+      }
     }
   }
 }
@@ -159,7 +152,7 @@
     }
   }
 
-  .#{$grommet-namespace}tiles__masonry-column {
+  &:not(.#{$grommet-namespace}tiles--fill) .#{$grommet-namespace}tiles__masonry-column {
     > .#{$grommet-namespace}tile {
       @include media-query(lap-and-up) {
         width: $tile-small-size;
@@ -169,41 +162,18 @@
   }
 }
 
-<<<<<<< HEAD
-    &:not(.#{$grommet-namespace}tiles--fill) .#{$grommet-namespace}tiles__masonry-column {
-      > .#{$grommet-namespace}tile {
-        @include media-query(lap-and-up) {
-          width: $tile-small-size;
-          flex-basis: auto;
-        }
-      }
-=======
 .#{$grommet-namespace}tiles--large {
   > .#{$grommet-namespace}tile {
     @include media-query(lap-and-up) {
       flex-basis: $tile-large-size;
->>>>>>> 49526314
-    }
-  }
-
-  .#{$grommet-namespace}tiles__masonry-column {
+    }
+  }
+
+  &:not(.#{$grommet-namespace}tiles--fill) .#{$grommet-namespace}tiles__masonry-column {
     > .#{$grommet-namespace}tile {
       @include media-query(lap-and-up) {
-<<<<<<< HEAD
-        flex-basis: $tile-large-size;
-      }
-    }
-
-    &:not(.#{$grommet-namespace}tiles--fill) .#{$grommet-namespace}tiles__masonry-column {
-      > .#{$grommet-namespace}tile {
-        @include media-query(lap-and-up) {
-          width: $tile-large-size;
-          flex-basis: auto;
-        }
-=======
         width: $tile-large-size;
         flex-basis: auto;
->>>>>>> 49526314
       }
     }
   }
