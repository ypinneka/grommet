// Jest Snapshot v1, https://goo.gl/fbAQLP

exports[`Tabs Tab 1`] = `
.c1 {
  display: -webkit-box;
  display: -webkit-flex;
  display: -ms-flexbox;
  display: flex;
  box-sizing: border-box;
  max-width: 100%;
  min-width: 0;
  min-height: 0;
  -webkit-flex-direction: column;
  -ms-flex-direction: column;
  flex-direction: column;
}

.c2 {
  display: -webkit-box;
  display: -webkit-flex;
  display: -ms-flexbox;
  display: flex;
  box-sizing: border-box;
  max-width: 100%;
  min-width: 0;
  min-height: 0;
  -webkit-flex-direction: row;
  -ms-flex-direction: row;
  flex-direction: row;
  -webkit-flex: 0 0 auto;
  -ms-flex: 0 0 auto;
  flex: 0 0 auto;
  -webkit-box-pack: center;
  -webkit-justify-content: center;
  -ms-flex-pack: center;
  justify-content: center;
  -webkit-flex-wrap: wrap;
  -ms-flex-wrap: wrap;
  flex-wrap: wrap;
}

.c4 {
  display: -webkit-box;
  display: -webkit-flex;
  display: -ms-flexbox;
  display: flex;
  box-sizing: border-box;
  max-width: 100%;
  margin-left: 12px;
  margin-right: 12px;
  margin-top: 3px;
  margin-bottom: 3px;
  border-bottom: solid 2px #000000;
  min-width: 0;
  min-height: 0;
  -webkit-flex-direction: column;
  -ms-flex-direction: column;
  flex-direction: column;
  padding-bottom: 6px;
}

.c7 {
  display: -webkit-box;
  display: -webkit-flex;
  display: -ms-flexbox;
  display: flex;
  box-sizing: border-box;
  max-width: 100%;
  margin-left: 12px;
  margin-right: 12px;
  margin-top: 3px;
  margin-bottom: 3px;
  border-bottom: solid 2px #7D4CDB;
  min-width: 0;
  min-height: 0;
  -webkit-flex-direction: column;
  -ms-flex-direction: column;
  flex-direction: column;
  padding-bottom: 6px;
}

.c3 {
  display: inline-block;
  box-sizing: border-box;
  cursor: pointer;
  font: inherit;
  -webkit-text-decoration: none;
  text-decoration: none;
  margin: 0;
  background: transparent;
  overflow: visible;
  text-transform: none;
  color: inherit;
  outline: none;
  border: none;
  padding: 0;
  text-align: inherit;
}

.c6 {
  font-size: 18px;
  line-height: 24px;
  color: #444444;
}

.c8 {
  font-size: 18px;
  line-height: 24px;
  color: #7D4CDB;
}

.c0 {
  font-size: 18px;
  line-height: 24px;
  box-sizing: border-box;
  -webkit-text-size-adjust: 100%;
  -ms-text-size-adjust: 100%;
  -moz-osx-font-smoothing: grayscale;
  -webkit-font-smoothing: antialiased;
}

.c5 {
  margin-left: 12px;
  margin-right: 12px;
  margin-top: 3px;
  margin-bottom: 3px;
}

.c5:hover {
  color: #000000;
}

.c9 {
  min-height: 0;
}

@media only screen and (max-width:768px) {
  .c4 {
    margin-left: 6px;
    margin-right: 6px;
  }
}

@media only screen and (max-width:768px) {
  .c4 {
    margin-top: 2px;
    margin-bottom: 2px;
  }
}

@media only screen and (max-width:768px) {
  .c4 {
    border-bottom: solid 2px #000000;
  }
}

@media only screen and (max-width:768px) {
  .c4 {
    padding-bottom: 3px;
  }
}

@media only screen and (max-width:768px) {
  .c7 {
    margin-left: 6px;
    margin-right: 6px;
  }
}

@media only screen and (max-width:768px) {
  .c7 {
    margin-top: 2px;
    margin-bottom: 2px;
  }
}

@media only screen and (max-width:768px) {
  .c7 {
    border-bottom: solid 2px #7D4CDB;
  }
}

@media only screen and (max-width:768px) {
  .c7 {
    padding-bottom: 3px;
  }
}

<div
  className="c0"
>
  <div
    className="c1 "
    role="tablist"
  >
    <div
      className="c2 "
    >
      <button
        aria-expanded={true}
        aria-selected={true}
        className="c3"
        onBlur={[Function]}
        onClick={[Function]}
        onFocus={[Function]}
        onMouseOut={[Function]}
        onMouseOver={[Function]}
        role="tab"
        type="button"
      >
        <div
          className="c4 c5"
        >
          <span
            className="c6"
          >
            Tab 1
          </span>
        </div>
      </button>
      <button
        aria-expanded={false}
        aria-selected={false}
        className="c3"
        onBlur={[Function]}
        onClick={[Function]}
        onFocus={[Function]}
        onMouseOut={[Function]}
        onMouseOver={[Function]}
        role="tab"
        type="button"
      >
        <div
          className="c7 c5"
        >
          <span
            className="c8"
          >
            Tab 2
          </span>
        </div>
      </button>
    </div>
    <div
      aria-label="Tab 1 Tab Contents"
      className="c9"
      role="tabpanel"
    >
      Tab body 1
    </div>
  </div>
</div>
`;

exports[`Tabs change to second tab 1`] = `
.c1 {
  display: -webkit-box;
  display: -webkit-flex;
  display: -ms-flexbox;
  display: flex;
  box-sizing: border-box;
  max-width: 100%;
  min-width: 0;
  min-height: 0;
  -webkit-flex-direction: column;
  -ms-flex-direction: column;
  flex-direction: column;
}

.c2 {
  display: -webkit-box;
  display: -webkit-flex;
  display: -ms-flexbox;
  display: flex;
  box-sizing: border-box;
  max-width: 100%;
  min-width: 0;
  min-height: 0;
  -webkit-flex-direction: row;
  -ms-flex-direction: row;
  flex-direction: row;
  -webkit-flex: 0 0 auto;
  -ms-flex: 0 0 auto;
  flex: 0 0 auto;
  -webkit-box-pack: center;
  -webkit-justify-content: center;
  -ms-flex-pack: center;
  justify-content: center;
  -webkit-flex-wrap: wrap;
  -ms-flex-wrap: wrap;
  flex-wrap: wrap;
}

.c4 {
  display: -webkit-box;
  display: -webkit-flex;
  display: -ms-flexbox;
  display: flex;
  box-sizing: border-box;
  max-width: 100%;
  margin-left: 12px;
  margin-right: 12px;
  margin-top: 3px;
  margin-bottom: 3px;
  border-bottom: solid 2px #000000;
  min-width: 0;
  min-height: 0;
  -webkit-flex-direction: column;
  -ms-flex-direction: column;
  flex-direction: column;
  padding-bottom: 6px;
}

.c7 {
  display: -webkit-box;
  display: -webkit-flex;
  display: -ms-flexbox;
  display: flex;
  box-sizing: border-box;
  max-width: 100%;
  margin-left: 12px;
  margin-right: 12px;
  margin-top: 3px;
  margin-bottom: 3px;
  border-bottom: solid 2px #7D4CDB;
  min-width: 0;
  min-height: 0;
  -webkit-flex-direction: column;
  -ms-flex-direction: column;
  flex-direction: column;
  padding-bottom: 6px;
}

.c3 {
  display: inline-block;
  box-sizing: border-box;
  cursor: pointer;
  font: inherit;
  -webkit-text-decoration: none;
  text-decoration: none;
  margin: 0;
  background: transparent;
  overflow: visible;
  text-transform: none;
  color: inherit;
  outline: none;
  border: none;
  padding: 0;
  text-align: inherit;
}

.c6 {
  font-size: 18px;
  line-height: 24px;
  color: #444444;
}

.c8 {
  font-size: 18px;
  line-height: 24px;
  color: #7D4CDB;
}

.c0 {
  font-size: 18px;
  line-height: 24px;
  box-sizing: border-box;
  -webkit-text-size-adjust: 100%;
  -ms-text-size-adjust: 100%;
  -moz-osx-font-smoothing: grayscale;
  -webkit-font-smoothing: antialiased;
}

.c5 {
  margin-left: 12px;
  margin-right: 12px;
  margin-top: 3px;
  margin-bottom: 3px;
}

.c5:hover {
  color: #000000;
}

.c9 {
  min-height: 0;
}

@media only screen and (max-width:768px) {
  .c4 {
    margin-left: 6px;
    margin-right: 6px;
  }
}

@media only screen and (max-width:768px) {
  .c4 {
    margin-top: 2px;
    margin-bottom: 2px;
  }
}

@media only screen and (max-width:768px) {
  .c4 {
    border-bottom: solid 2px #000000;
  }
}

@media only screen and (max-width:768px) {
  .c4 {
    padding-bottom: 3px;
  }
}

@media only screen and (max-width:768px) {
  .c7 {
    margin-left: 6px;
    margin-right: 6px;
  }
}

@media only screen and (max-width:768px) {
  .c7 {
    margin-top: 2px;
    margin-bottom: 2px;
  }
}

@media only screen and (max-width:768px) {
  .c7 {
    border-bottom: solid 2px #7D4CDB;
  }
}

@media only screen and (max-width:768px) {
  .c7 {
    padding-bottom: 3px;
  }
}

<div
  class="c0"
>
  <div
    class="c1 "
    role="tablist"
  >
    <div
      class="c2 "
    >
      <button
        aria-expanded="true"
        aria-selected="true"
        class="c3"
        role="tab"
        type="button"
      >
        <div
          class="c4 c5"
        >
          <span
            class="c6"
          >
            Tab 1
          </span>
        </div>
      </button>
      <button
        aria-expanded="false"
        aria-selected="false"
        class="c3"
        role="tab"
        type="button"
      >
        <div
          class="c7 c5"
        >
          <span
            class="c8"
          >
            Tab 2
          </span>
        </div>
      </button>
    </div>
    <div
      aria-label="Tab 1 Tab Contents"
      class="c9"
      role="tabpanel"
    >
      Tab body 1
    </div>
  </div>
</div>
`;

exports[`Tabs change to second tab 2`] = `
<div
  class="StyledGrommet-sc-19lkkz7-0 lcXYAf"
>
  <div
    class="StyledBox-sc-13pk1d4-0 bFwQzJ StyledTabs-a4fwxl-2 gjpnHh"
    role="tablist"
  >
    <div
      class="StyledBox-sc-13pk1d4-0 ewBYLf StyledTabs__StyledTabsHeader-a4fwxl-0 fXJmvC"
    >
      <button
        aria-expanded="false"
        aria-selected="false"
        class="StyledButton-sc-323bzc-0 bwJeiP"
        role="tab"
        type="button"
      >
        <div
<<<<<<< HEAD
          class="StyledBox-sc-13pk1d4-0 kPbfuI StyledTab-sc-1nnwnsb-0 cuuQmA"
=======
          class="StyledBox-sc-13pk1d4-0 iwzLzf StyledTab-sc-1nnwnsb-0 cuuQmA"
>>>>>>> 5ffbbb5c
        >
          <span
            class="StyledText-sc-1sadyjn-0 iBFVwz"
          >
            Tab 1
          </span>
        </div>
      </button>
      <button
        aria-expanded="true"
        aria-selected="true"
        class="StyledButton-sc-323bzc-0 bwJeiP"
        role="tab"
        type="button"
      >
        <div
<<<<<<< HEAD
          class="StyledBox-sc-13pk1d4-0 eFQwok StyledTab-sc-1nnwnsb-0 cuuQmA"
=======
          class="StyledBox-sc-13pk1d4-0 fQtdUH StyledTab-sc-1nnwnsb-0 cuuQmA"
>>>>>>> 5ffbbb5c
        >
          <span
            class="StyledText-sc-1sadyjn-0 kJdDnV"
          >
            Tab 2
          </span>
        </div>
      </button>
    </div>
    <div
      aria-label="Tab 2 Tab Contents"
      class="StyledTabs__StyledTabPanel-a4fwxl-1 fxssrZ"
      role="tabpanel"
    >
      Tab body 2
    </div>
  </div>
</div>
`;

exports[`Tabs complex title 1`] = `
.c1 {
  display: -webkit-box;
  display: -webkit-flex;
  display: -ms-flexbox;
  display: flex;
  box-sizing: border-box;
  max-width: 100%;
  min-width: 0;
  min-height: 0;
  -webkit-flex-direction: column;
  -ms-flex-direction: column;
  flex-direction: column;
}

.c2 {
  display: -webkit-box;
  display: -webkit-flex;
  display: -ms-flexbox;
  display: flex;
  box-sizing: border-box;
  max-width: 100%;
  min-width: 0;
  min-height: 0;
  -webkit-flex-direction: row;
  -ms-flex-direction: row;
  flex-direction: row;
  -webkit-flex: 0 0 auto;
  -ms-flex: 0 0 auto;
  flex: 0 0 auto;
  -webkit-box-pack: center;
  -webkit-justify-content: center;
  -ms-flex-pack: center;
  justify-content: center;
  -webkit-flex-wrap: wrap;
  -ms-flex-wrap: wrap;
  flex-wrap: wrap;
}

.c4 {
  display: -webkit-box;
  display: -webkit-flex;
  display: -ms-flexbox;
  display: flex;
  box-sizing: border-box;
  max-width: 100%;
  margin-left: 12px;
  margin-right: 12px;
  margin-top: 3px;
  margin-bottom: 3px;
  border-bottom: solid 2px #000000;
  min-width: 0;
  min-height: 0;
  -webkit-flex-direction: column;
  -ms-flex-direction: column;
  flex-direction: column;
  padding-bottom: 6px;
}

.c6 {
  display: -webkit-box;
  display: -webkit-flex;
  display: -ms-flexbox;
  display: flex;
  box-sizing: border-box;
  max-width: 100%;
  margin-left: 12px;
  margin-right: 12px;
  margin-top: 3px;
  margin-bottom: 3px;
  border-bottom: solid 2px #7D4CDB;
  min-width: 0;
  min-height: 0;
  -webkit-flex-direction: column;
  -ms-flex-direction: column;
  flex-direction: column;
  padding-bottom: 6px;
}

.c3 {
  display: inline-block;
  box-sizing: border-box;
  cursor: pointer;
  font: inherit;
  -webkit-text-decoration: none;
  text-decoration: none;
  margin: 0;
  background: transparent;
  overflow: visible;
  text-transform: none;
  color: inherit;
  outline: none;
  border: none;
  padding: 0;
  text-align: inherit;
}

.c0 {
  font-size: 18px;
  line-height: 24px;
  box-sizing: border-box;
  -webkit-text-size-adjust: 100%;
  -ms-text-size-adjust: 100%;
  -moz-osx-font-smoothing: grayscale;
  -webkit-font-smoothing: antialiased;
}

.c5 {
  margin-left: 12px;
  margin-right: 12px;
  margin-top: 3px;
  margin-bottom: 3px;
}

.c5:hover {
  color: #000000;
}

.c7 {
  min-height: 0;
}

@media only screen and (max-width:768px) {
  .c4 {
    margin-left: 6px;
    margin-right: 6px;
  }
}

@media only screen and (max-width:768px) {
  .c4 {
    margin-top: 2px;
    margin-bottom: 2px;
  }
}

@media only screen and (max-width:768px) {
  .c4 {
    border-bottom: solid 2px #000000;
  }
}

@media only screen and (max-width:768px) {
  .c4 {
    padding-bottom: 3px;
  }
}

@media only screen and (max-width:768px) {
  .c6 {
    margin-left: 6px;
    margin-right: 6px;
  }
}

@media only screen and (max-width:768px) {
  .c6 {
    margin-top: 2px;
    margin-bottom: 2px;
  }
}

@media only screen and (max-width:768px) {
  .c6 {
    border-bottom: solid 2px #7D4CDB;
  }
}

@media only screen and (max-width:768px) {
  .c6 {
    padding-bottom: 3px;
  }
}

<div
  className="c0"
>
  <div
    className="c1 "
    role="tablist"
  >
    <div
      className="c2 "
    >
      <button
        aria-expanded={true}
        aria-selected={true}
        className="c3"
        onBlur={[Function]}
        onClick={[Function]}
        onFocus={[Function]}
        onMouseOut={[Function]}
        onMouseOver={[Function]}
        role="tab"
        type="button"
      >
        <div
          className="c4 c5"
        >
          <div>
            Tab 1
          </div>
        </div>
      </button>
      <button
        aria-expanded={false}
        aria-selected={false}
        className="c3"
        onBlur={[Function]}
        onClick={[Function]}
        onFocus={[Function]}
        onMouseOut={[Function]}
        onMouseOver={[Function]}
        role="tab"
        type="button"
      >
        <div
          className="c6 c5"
        >
          <div>
            Tab 2
          </div>
        </div>
      </button>
    </div>
    <div
      aria-label="1 Tab Contents"
      className="c7"
      role="tabpanel"
    >
      Tab body 1
    </div>
  </div>
</div>
`;

exports[`Tabs no Tab 1`] = `
.c1 {
  display: -webkit-box;
  display: -webkit-flex;
  display: -ms-flexbox;
  display: flex;
  box-sizing: border-box;
  max-width: 100%;
  min-width: 0;
  min-height: 0;
  -webkit-flex-direction: column;
  -ms-flex-direction: column;
  flex-direction: column;
}

.c2 {
  display: -webkit-box;
  display: -webkit-flex;
  display: -ms-flexbox;
  display: flex;
  box-sizing: border-box;
  max-width: 100%;
  min-width: 0;
  min-height: 0;
  -webkit-flex-direction: row;
  -ms-flex-direction: row;
  flex-direction: row;
  -webkit-flex: 0 0 auto;
  -ms-flex: 0 0 auto;
  flex: 0 0 auto;
  -webkit-box-pack: center;
  -webkit-justify-content: center;
  -ms-flex-pack: center;
  justify-content: center;
  -webkit-flex-wrap: wrap;
  -ms-flex-wrap: wrap;
  flex-wrap: wrap;
}

.c4 {
  display: -webkit-box;
  display: -webkit-flex;
  display: -ms-flexbox;
  display: flex;
  box-sizing: border-box;
  max-width: 100%;
  margin-left: 12px;
  margin-right: 12px;
  margin-top: 3px;
  margin-bottom: 3px;
  border-bottom: solid 2px #000000;
  min-width: 0;
  min-height: 0;
  -webkit-flex-direction: column;
  -ms-flex-direction: column;
  flex-direction: column;
  padding-bottom: 6px;
}

.c3 {
  display: inline-block;
  box-sizing: border-box;
  cursor: pointer;
  font: inherit;
  -webkit-text-decoration: none;
  text-decoration: none;
  margin: 0;
  background: transparent;
  overflow: visible;
  text-transform: none;
  color: inherit;
  outline: none;
  border: none;
  padding: 0;
  text-align: inherit;
}

.c0 {
  font-size: 18px;
  line-height: 24px;
  box-sizing: border-box;
  -webkit-text-size-adjust: 100%;
  -ms-text-size-adjust: 100%;
  -moz-osx-font-smoothing: grayscale;
  -webkit-font-smoothing: antialiased;
}

.c5 {
  margin-left: 12px;
  margin-right: 12px;
  margin-top: 3px;
  margin-bottom: 3px;
}

.c5:hover {
  color: #000000;
}

.c6 {
  min-height: 0;
}

@media only screen and (max-width:768px) {
  .c4 {
    margin-left: 6px;
    margin-right: 6px;
  }
}

@media only screen and (max-width:768px) {
  .c4 {
    margin-top: 2px;
    margin-bottom: 2px;
  }
}

@media only screen and (max-width:768px) {
  .c4 {
    border-bottom: solid 2px #000000;
  }
}

@media only screen and (max-width:768px) {
  .c4 {
    padding-bottom: 3px;
  }
}

<div
  className="c0"
>
  <div
    className="c1 "
    role="tablist"
  >
    <div
      className="c2 "
    >
      <button
        aria-expanded={true}
        aria-selected={true}
        className="c3"
        onBlur={[Function]}
        onClick={[Function]}
        onFocus={[Function]}
        onMouseOut={[Function]}
        onMouseOver={[Function]}
        role="tab"
        type="button"
      >
        <div
          className="c4 c5"
        />
      </button>
    </div>
    <div
      aria-label="1 Tab Contents"
      className="c6"
      role="tabpanel"
    />
  </div>
</div>
`;

exports[`Tabs set on hover 1`] = `
.c1 {
  display: -webkit-box;
  display: -webkit-flex;
  display: -ms-flexbox;
  display: flex;
  box-sizing: border-box;
  max-width: 100%;
  min-width: 0;
  min-height: 0;
  -webkit-flex-direction: column;
  -ms-flex-direction: column;
  flex-direction: column;
}

.c2 {
  display: -webkit-box;
  display: -webkit-flex;
  display: -ms-flexbox;
  display: flex;
  box-sizing: border-box;
  max-width: 100%;
  min-width: 0;
  min-height: 0;
  -webkit-flex-direction: row;
  -ms-flex-direction: row;
  flex-direction: row;
  -webkit-flex: 0 0 auto;
  -ms-flex: 0 0 auto;
  flex: 0 0 auto;
  -webkit-box-pack: center;
  -webkit-justify-content: center;
  -ms-flex-pack: center;
  justify-content: center;
  -webkit-flex-wrap: wrap;
  -ms-flex-wrap: wrap;
  flex-wrap: wrap;
}

.c4 {
  display: -webkit-box;
  display: -webkit-flex;
  display: -ms-flexbox;
  display: flex;
  box-sizing: border-box;
  max-width: 100%;
  margin-left: 12px;
  margin-right: 12px;
  margin-top: 3px;
  margin-bottom: 3px;
  border-bottom: solid 2px #000000;
  min-width: 0;
  min-height: 0;
  -webkit-flex-direction: column;
  -ms-flex-direction: column;
  flex-direction: column;
  padding-bottom: 6px;
}

.c7 {
  display: -webkit-box;
  display: -webkit-flex;
  display: -ms-flexbox;
  display: flex;
  box-sizing: border-box;
  max-width: 100%;
  margin-left: 12px;
  margin-right: 12px;
  margin-top: 3px;
  margin-bottom: 3px;
  border-bottom: solid 2px #7D4CDB;
  min-width: 0;
  min-height: 0;
  -webkit-flex-direction: column;
  -ms-flex-direction: column;
  flex-direction: column;
  padding-bottom: 6px;
}

.c3 {
  display: inline-block;
  box-sizing: border-box;
  cursor: pointer;
  font: inherit;
  -webkit-text-decoration: none;
  text-decoration: none;
  margin: 0;
  background: transparent;
  overflow: visible;
  text-transform: none;
  color: inherit;
  outline: none;
  border: none;
  padding: 0;
  text-align: inherit;
}

.c6 {
  font-size: 18px;
  line-height: 24px;
  color: #444444;
}

.c8 {
  font-size: 18px;
  line-height: 24px;
  color: #7D4CDB;
}

.c0 {
  font-size: 18px;
  line-height: 24px;
  box-sizing: border-box;
  -webkit-text-size-adjust: 100%;
  -ms-text-size-adjust: 100%;
  -moz-osx-font-smoothing: grayscale;
  -webkit-font-smoothing: antialiased;
}

.c5 {
  margin-left: 12px;
  margin-right: 12px;
  margin-top: 3px;
  margin-bottom: 3px;
}

.c5:hover {
  color: #000000;
}

.c9 {
  min-height: 0;
}

@media only screen and (max-width:768px) {
  .c4 {
    margin-left: 6px;
    margin-right: 6px;
  }
}

@media only screen and (max-width:768px) {
  .c4 {
    margin-top: 2px;
    margin-bottom: 2px;
  }
}

@media only screen and (max-width:768px) {
  .c4 {
    border-bottom: solid 2px #000000;
  }
}

@media only screen and (max-width:768px) {
  .c4 {
    padding-bottom: 3px;
  }
}

@media only screen and (max-width:768px) {
  .c7 {
    margin-left: 6px;
    margin-right: 6px;
  }
}

@media only screen and (max-width:768px) {
  .c7 {
    margin-top: 2px;
    margin-bottom: 2px;
  }
}

@media only screen and (max-width:768px) {
  .c7 {
    border-bottom: solid 2px #7D4CDB;
  }
}

@media only screen and (max-width:768px) {
  .c7 {
    padding-bottom: 3px;
  }
}

<div
  class="c0"
>
  <div
    class="c1 "
    role="tablist"
  >
    <div
      class="c2 "
    >
      <button
        aria-expanded="true"
        aria-selected="true"
        class="c3"
        role="tab"
        type="button"
      >
        <div
          class="c4 c5"
        >
          <span
            class="c6"
          >
            Tab 1
          </span>
        </div>
      </button>
      <button
        aria-expanded="false"
        aria-selected="false"
        class="c3"
        role="tab"
        type="button"
      >
        <div
          class="c7 c5"
        >
          <span
            class="c8"
          >
            Tab 2
          </span>
        </div>
      </button>
    </div>
    <div
      aria-label="Tab 1 Tab Contents"
      class="c9"
      role="tabpanel"
    >
      Tab body 1
    </div>
  </div>
</div>
`;

exports[`Tabs set on hover 2`] = `
<div
  class="StyledGrommet-sc-19lkkz7-0 lcXYAf"
>
  <div
    class="StyledBox-sc-13pk1d4-0 bFwQzJ StyledTabs-a4fwxl-2 gjpnHh"
    role="tablist"
  >
    <div
      class="StyledBox-sc-13pk1d4-0 ewBYLf StyledTabs__StyledTabsHeader-a4fwxl-0 fXJmvC"
    >
      <button
        aria-expanded="true"
        aria-selected="true"
        class="StyledButton-sc-323bzc-0 bwJeiP"
        role="tab"
        type="button"
      >
        <div
<<<<<<< HEAD
          class="StyledBox-sc-13pk1d4-0 eFQwok StyledTab-sc-1nnwnsb-0 cuuQmA"
=======
          class="StyledBox-sc-13pk1d4-0 fQtdUH StyledTab-sc-1nnwnsb-0 cuuQmA"
>>>>>>> 5ffbbb5c
        >
          <span
            class="StyledText-sc-1sadyjn-0 kJdDnV"
          >
            Tab 1
          </span>
        </div>
      </button>
      <button
        aria-expanded="false"
        aria-selected="false"
        class="StyledButton-sc-323bzc-0 bwJeiP"
        role="tab"
        type="button"
      >
        <div
<<<<<<< HEAD
          class="StyledBox-sc-13pk1d4-0 kPbfuI StyledTab-sc-1nnwnsb-0 cuuQmA"
=======
          class="StyledBox-sc-13pk1d4-0 iwzLzf StyledTab-sc-1nnwnsb-0 cuuQmA"
>>>>>>> 5ffbbb5c
        >
          <span
            class="StyledText-sc-1sadyjn-0 iBFVwz"
          >
            Tab 2
          </span>
        </div>
      </button>
    </div>
    <div
      aria-label="Tab 1 Tab Contents"
      class="StyledTabs__StyledTabPanel-a4fwxl-1 fxssrZ"
      role="tabpanel"
    >
      Tab body 1
    </div>
  </div>
</div>
`;

exports[`Tabs set on hover 3`] = `
<div
  class="StyledGrommet-sc-19lkkz7-0 lcXYAf"
>
  <div
    class="StyledBox-sc-13pk1d4-0 bFwQzJ StyledTabs-a4fwxl-2 gjpnHh"
    role="tablist"
  >
    <div
      class="StyledBox-sc-13pk1d4-0 ewBYLf StyledTabs__StyledTabsHeader-a4fwxl-0 fXJmvC"
    >
      <button
        aria-expanded="true"
        aria-selected="true"
        class="StyledButton-sc-323bzc-0 bwJeiP"
        role="tab"
        type="button"
      >
        <div
<<<<<<< HEAD
          class="StyledBox-sc-13pk1d4-0 eFQwok StyledTab-sc-1nnwnsb-0 cuuQmA"
=======
          class="StyledBox-sc-13pk1d4-0 fQtdUH StyledTab-sc-1nnwnsb-0 cuuQmA"
>>>>>>> 5ffbbb5c
        >
          <span
            class="StyledText-sc-1sadyjn-0 kJdDnV"
          >
            Tab 1
          </span>
        </div>
      </button>
      <button
        aria-expanded="false"
        aria-selected="false"
        class="StyledButton-sc-323bzc-0 bwJeiP"
        role="tab"
        type="button"
      >
        <div
<<<<<<< HEAD
          class="StyledBox-sc-13pk1d4-0 eFQwok StyledTab-sc-1nnwnsb-0 cuuQmA"
=======
          class="StyledBox-sc-13pk1d4-0 fQtdUH StyledTab-sc-1nnwnsb-0 cuuQmA"
>>>>>>> 5ffbbb5c
        >
          <span
            class="StyledText-sc-1sadyjn-0 jvLdFN"
          >
            Tab 2
          </span>
        </div>
      </button>
    </div>
    <div
      aria-label="Tab 1 Tab Contents"
      class="StyledTabs__StyledTabPanel-a4fwxl-1 fxssrZ"
      role="tabpanel"
    >
      Tab body 1
    </div>
  </div>
</div>
`;

exports[`Tabs set on hover 4`] = `
<div
  class="StyledGrommet-sc-19lkkz7-0 lcXYAf"
>
  <div
    class="StyledBox-sc-13pk1d4-0 bFwQzJ StyledTabs-a4fwxl-2 gjpnHh"
    role="tablist"
  >
    <div
      class="StyledBox-sc-13pk1d4-0 ewBYLf StyledTabs__StyledTabsHeader-a4fwxl-0 fXJmvC"
    >
      <button
        aria-expanded="true"
        aria-selected="true"
        class="StyledButton-sc-323bzc-0 bwJeiP"
        role="tab"
        type="button"
      >
        <div
<<<<<<< HEAD
          class="StyledBox-sc-13pk1d4-0 eFQwok StyledTab-sc-1nnwnsb-0 cuuQmA"
=======
          class="StyledBox-sc-13pk1d4-0 fQtdUH StyledTab-sc-1nnwnsb-0 cuuQmA"
>>>>>>> 5ffbbb5c
        >
          <span
            class="StyledText-sc-1sadyjn-0 kJdDnV"
          >
            Tab 1
          </span>
        </div>
      </button>
      <button
        aria-expanded="false"
        aria-selected="false"
        class="StyledButton-sc-323bzc-0 bwJeiP"
        role="tab"
        type="button"
      >
        <div
<<<<<<< HEAD
          class="StyledBox-sc-13pk1d4-0 eFQwok StyledTab-sc-1nnwnsb-0 cuuQmA"
=======
          class="StyledBox-sc-13pk1d4-0 fQtdUH StyledTab-sc-1nnwnsb-0 cuuQmA"
>>>>>>> 5ffbbb5c
        >
          <span
            class="StyledText-sc-1sadyjn-0 jvLdFN"
          >
            Tab 2
          </span>
        </div>
      </button>
    </div>
    <div
      aria-label="Tab 1 Tab Contents"
      class="StyledTabs__StyledTabPanel-a4fwxl-1 fxssrZ"
      role="tabpanel"
    >
      Tab body 1
    </div>
  </div>
</div>
`;

exports[`Tabs set on hover 5`] = `
<div
  class="StyledGrommet-sc-19lkkz7-0 lcXYAf"
>
  <div
    class="StyledBox-sc-13pk1d4-0 bFwQzJ StyledTabs-a4fwxl-2 gjpnHh"
    role="tablist"
  >
    <div
      class="StyledBox-sc-13pk1d4-0 ewBYLf StyledTabs__StyledTabsHeader-a4fwxl-0 fXJmvC"
    >
      <button
        aria-expanded="true"
        aria-selected="true"
        class="StyledButton-sc-323bzc-0 bwJeiP"
        role="tab"
        type="button"
      >
        <div
<<<<<<< HEAD
          class="StyledBox-sc-13pk1d4-0 eFQwok StyledTab-sc-1nnwnsb-0 cuuQmA"
=======
          class="StyledBox-sc-13pk1d4-0 fQtdUH StyledTab-sc-1nnwnsb-0 cuuQmA"
>>>>>>> 5ffbbb5c
        >
          <span
            class="StyledText-sc-1sadyjn-0 kJdDnV"
          >
            Tab 1
          </span>
        </div>
      </button>
      <button
        aria-expanded="false"
        aria-selected="false"
        class="StyledButton-sc-323bzc-0 bwJeiP"
        role="tab"
        type="button"
      >
        <div
<<<<<<< HEAD
          class="StyledBox-sc-13pk1d4-0 kPbfuI StyledTab-sc-1nnwnsb-0 cuuQmA"
=======
          class="StyledBox-sc-13pk1d4-0 iwzLzf StyledTab-sc-1nnwnsb-0 cuuQmA"
>>>>>>> 5ffbbb5c
        >
          <span
            class="StyledText-sc-1sadyjn-0 iBFVwz"
          >
            Tab 2
          </span>
        </div>
      </button>
    </div>
    <div
      aria-label="Tab 1 Tab Contents"
      class="StyledTabs__StyledTabPanel-a4fwxl-1 fxssrZ"
      role="tabpanel"
    >
      Tab body 1
    </div>
  </div>
</div>
`;

exports[`Tabs with icon + reverse 1`] = `
.c1 {
  display: -webkit-box;
  display: -webkit-flex;
  display: -ms-flexbox;
  display: flex;
  box-sizing: border-box;
  max-width: 100%;
  min-width: 0;
  min-height: 0;
  -webkit-flex-direction: column;
  -ms-flex-direction: column;
  flex-direction: column;
}

.c2 {
  display: -webkit-box;
  display: -webkit-flex;
  display: -ms-flexbox;
  display: flex;
  box-sizing: border-box;
  max-width: 100%;
  min-width: 0;
  min-height: 0;
  -webkit-flex-direction: row;
  -ms-flex-direction: row;
  flex-direction: row;
  -webkit-flex: 0 0 auto;
  -ms-flex: 0 0 auto;
  flex: 0 0 auto;
  -webkit-box-pack: center;
  -webkit-justify-content: center;
  -ms-flex-pack: center;
  justify-content: center;
  -webkit-flex-wrap: wrap;
  -ms-flex-wrap: wrap;
  flex-wrap: wrap;
}

.c4 {
  display: -webkit-box;
  display: -webkit-flex;
  display: -ms-flexbox;
  display: flex;
  box-sizing: border-box;
  max-width: 100%;
  margin-left: 12px;
  margin-right: 12px;
  margin-top: 3px;
  margin-bottom: 3px;
  -webkit-align-items: center;
  -webkit-box-align: center;
  -ms-flex-align: center;
  align-items: center;
  border-bottom: solid 2px #000000;
  min-width: 0;
  min-height: 0;
  -webkit-flex-direction: row;
  -ms-flex-direction: row;
  flex-direction: row;
  -webkit-box-pack: center;
  -webkit-justify-content: center;
  -ms-flex-pack: center;
  justify-content: center;
  padding-bottom: 6px;
}

.c8 {
  display: -webkit-box;
  display: -webkit-flex;
  display: -ms-flexbox;
  display: flex;
  box-sizing: border-box;
  max-width: 100%;
  margin-left: 12px;
  margin-right: 12px;
  margin-top: 3px;
  margin-bottom: 3px;
  -webkit-align-items: center;
  -webkit-box-align: center;
  -ms-flex-align: center;
  align-items: center;
  border-bottom: solid 2px #7D4CDB;
  min-width: 0;
  min-height: 0;
  -webkit-flex-direction: row;
  -ms-flex-direction: row;
  flex-direction: row;
  -webkit-box-pack: center;
  -webkit-justify-content: center;
  -ms-flex-pack: center;
  justify-content: center;
  padding-bottom: 6px;
}

.c6 {
  -webkit-flex: 0 0 auto;
  -ms-flex: 0 0 auto;
  flex: 0 0 auto;
  -webkit-align-self: stretch;
  -ms-flex-item-align: stretch;
  align-self: stretch;
  width: 12px;
}

.c3 {
  display: inline-block;
  box-sizing: border-box;
  cursor: pointer;
  font: inherit;
  -webkit-text-decoration: none;
  text-decoration: none;
  margin: 0;
  background: transparent;
  overflow: visible;
  text-transform: none;
  color: inherit;
  outline: none;
  border: none;
  padding: 0;
  text-align: inherit;
}

.c7 {
  font-size: 18px;
  line-height: 24px;
  color: #444444;
}

.c9 {
  font-size: 18px;
  line-height: 24px;
  color: #7D4CDB;
}

.c0 {
  font-size: 18px;
  line-height: 24px;
  box-sizing: border-box;
  -webkit-text-size-adjust: 100%;
  -ms-text-size-adjust: 100%;
  -moz-osx-font-smoothing: grayscale;
  -webkit-font-smoothing: antialiased;
}

.c5 {
  margin-left: 12px;
  margin-right: 12px;
  margin-top: 3px;
  margin-bottom: 3px;
}

.c5:hover {
  color: #000000;
}

.c10 {
  min-height: 0;
}

@media only screen and (max-width:768px) {
  .c4 {
    margin-left: 6px;
    margin-right: 6px;
  }
}

@media only screen and (max-width:768px) {
  .c4 {
    margin-top: 2px;
    margin-bottom: 2px;
  }
}

@media only screen and (max-width:768px) {
  .c4 {
    border-bottom: solid 2px #000000;
  }
}

@media only screen and (max-width:768px) {
  .c4 {
    padding-bottom: 3px;
  }
}

@media only screen and (max-width:768px) {
  .c8 {
    margin-left: 6px;
    margin-right: 6px;
  }
}

@media only screen and (max-width:768px) {
  .c8 {
    margin-top: 2px;
    margin-bottom: 2px;
  }
}

@media only screen and (max-width:768px) {
  .c8 {
    border-bottom: solid 2px #7D4CDB;
  }
}

@media only screen and (max-width:768px) {
  .c8 {
    padding-bottom: 3px;
  }
}

<div
  className="c0"
>
  <div
    className="c1 "
    role="tablist"
  >
    <div
      className="c2 "
    >
      <button
        aria-expanded={true}
        aria-selected={true}
        className="c3"
        onBlur={[Function]}
        onClick={[Function]}
        onFocus={[Function]}
        onMouseOut={[Function]}
        onMouseOver={[Function]}
        role="tab"
        type="button"
      >
        <div
          className="c4 c5"
        >
          <svg
            color="text"
          />
          <div
            className="c6"
          />
          <span
            className="c7"
          >
            Tab 1
          </span>
        </div>
      </button>
      <button
        aria-expanded={false}
        aria-selected={false}
        className="c3"
        onBlur={[Function]}
        onClick={[Function]}
        onFocus={[Function]}
        onMouseOut={[Function]}
        onMouseOver={[Function]}
        role="tab"
        type="button"
      >
        <div
          className="c8 c5"
        >
          <span
            className="c9"
          >
            Tab 2
          </span>
          <div
            className="c6"
          />
          <svg
            color="control"
          />
        </div>
      </button>
    </div>
    <div
      aria-label="Tab 1 Tab Contents"
      className="c10"
      role="tabpanel"
    >
      Tab body 1
    </div>
  </div>
</div>
`;<|MERGE_RESOLUTION|>--- conflicted
+++ resolved
@@ -513,11 +513,7 @@
         type="button"
       >
         <div
-<<<<<<< HEAD
-          class="StyledBox-sc-13pk1d4-0 kPbfuI StyledTab-sc-1nnwnsb-0 cuuQmA"
-=======
-          class="StyledBox-sc-13pk1d4-0 iwzLzf StyledTab-sc-1nnwnsb-0 cuuQmA"
->>>>>>> 5ffbbb5c
+          class="StyledBox-sc-13pk1d4-0 eCFVUb StyledTab-sc-1nnwnsb-0 cuuQmA"
         >
           <span
             class="StyledText-sc-1sadyjn-0 iBFVwz"
@@ -534,11 +530,7 @@
         type="button"
       >
         <div
-<<<<<<< HEAD
-          class="StyledBox-sc-13pk1d4-0 eFQwok StyledTab-sc-1nnwnsb-0 cuuQmA"
-=======
-          class="StyledBox-sc-13pk1d4-0 fQtdUH StyledTab-sc-1nnwnsb-0 cuuQmA"
->>>>>>> 5ffbbb5c
+          class="StyledBox-sc-13pk1d4-0 gOsxLv StyledTab-sc-1nnwnsb-0 cuuQmA"
         >
           <span
             class="StyledText-sc-1sadyjn-0 kJdDnV"
@@ -1220,11 +1212,7 @@
         type="button"
       >
         <div
-<<<<<<< HEAD
-          class="StyledBox-sc-13pk1d4-0 eFQwok StyledTab-sc-1nnwnsb-0 cuuQmA"
-=======
-          class="StyledBox-sc-13pk1d4-0 fQtdUH StyledTab-sc-1nnwnsb-0 cuuQmA"
->>>>>>> 5ffbbb5c
+          class="StyledBox-sc-13pk1d4-0 gOsxLv StyledTab-sc-1nnwnsb-0 cuuQmA"
         >
           <span
             class="StyledText-sc-1sadyjn-0 kJdDnV"
@@ -1241,11 +1229,7 @@
         type="button"
       >
         <div
-<<<<<<< HEAD
-          class="StyledBox-sc-13pk1d4-0 kPbfuI StyledTab-sc-1nnwnsb-0 cuuQmA"
-=======
-          class="StyledBox-sc-13pk1d4-0 iwzLzf StyledTab-sc-1nnwnsb-0 cuuQmA"
->>>>>>> 5ffbbb5c
+          class="StyledBox-sc-13pk1d4-0 eCFVUb StyledTab-sc-1nnwnsb-0 cuuQmA"
         >
           <span
             class="StyledText-sc-1sadyjn-0 iBFVwz"
@@ -1285,11 +1269,7 @@
         type="button"
       >
         <div
-<<<<<<< HEAD
-          class="StyledBox-sc-13pk1d4-0 eFQwok StyledTab-sc-1nnwnsb-0 cuuQmA"
-=======
-          class="StyledBox-sc-13pk1d4-0 fQtdUH StyledTab-sc-1nnwnsb-0 cuuQmA"
->>>>>>> 5ffbbb5c
+          class="StyledBox-sc-13pk1d4-0 gOsxLv StyledTab-sc-1nnwnsb-0 cuuQmA"
         >
           <span
             class="StyledText-sc-1sadyjn-0 kJdDnV"
@@ -1306,11 +1286,7 @@
         type="button"
       >
         <div
-<<<<<<< HEAD
-          class="StyledBox-sc-13pk1d4-0 eFQwok StyledTab-sc-1nnwnsb-0 cuuQmA"
-=======
-          class="StyledBox-sc-13pk1d4-0 fQtdUH StyledTab-sc-1nnwnsb-0 cuuQmA"
->>>>>>> 5ffbbb5c
+          class="StyledBox-sc-13pk1d4-0 gOsxLv StyledTab-sc-1nnwnsb-0 cuuQmA"
         >
           <span
             class="StyledText-sc-1sadyjn-0 jvLdFN"
@@ -1350,11 +1326,7 @@
         type="button"
       >
         <div
-<<<<<<< HEAD
-          class="StyledBox-sc-13pk1d4-0 eFQwok StyledTab-sc-1nnwnsb-0 cuuQmA"
-=======
-          class="StyledBox-sc-13pk1d4-0 fQtdUH StyledTab-sc-1nnwnsb-0 cuuQmA"
->>>>>>> 5ffbbb5c
+          class="StyledBox-sc-13pk1d4-0 gOsxLv StyledTab-sc-1nnwnsb-0 cuuQmA"
         >
           <span
             class="StyledText-sc-1sadyjn-0 kJdDnV"
@@ -1371,11 +1343,7 @@
         type="button"
       >
         <div
-<<<<<<< HEAD
-          class="StyledBox-sc-13pk1d4-0 eFQwok StyledTab-sc-1nnwnsb-0 cuuQmA"
-=======
-          class="StyledBox-sc-13pk1d4-0 fQtdUH StyledTab-sc-1nnwnsb-0 cuuQmA"
->>>>>>> 5ffbbb5c
+          class="StyledBox-sc-13pk1d4-0 gOsxLv StyledTab-sc-1nnwnsb-0 cuuQmA"
         >
           <span
             class="StyledText-sc-1sadyjn-0 jvLdFN"
@@ -1415,11 +1383,7 @@
         type="button"
       >
         <div
-<<<<<<< HEAD
-          class="StyledBox-sc-13pk1d4-0 eFQwok StyledTab-sc-1nnwnsb-0 cuuQmA"
-=======
-          class="StyledBox-sc-13pk1d4-0 fQtdUH StyledTab-sc-1nnwnsb-0 cuuQmA"
->>>>>>> 5ffbbb5c
+          class="StyledBox-sc-13pk1d4-0 gOsxLv StyledTab-sc-1nnwnsb-0 cuuQmA"
         >
           <span
             class="StyledText-sc-1sadyjn-0 kJdDnV"
@@ -1436,11 +1400,7 @@
         type="button"
       >
         <div
-<<<<<<< HEAD
-          class="StyledBox-sc-13pk1d4-0 kPbfuI StyledTab-sc-1nnwnsb-0 cuuQmA"
-=======
-          class="StyledBox-sc-13pk1d4-0 iwzLzf StyledTab-sc-1nnwnsb-0 cuuQmA"
->>>>>>> 5ffbbb5c
+          class="StyledBox-sc-13pk1d4-0 eCFVUb StyledTab-sc-1nnwnsb-0 cuuQmA"
         >
           <span
             class="StyledText-sc-1sadyjn-0 iBFVwz"
@@ -1673,6 +1633,12 @@
   }
 }
 
+@media only screen and (max-width:768px) {
+  .c6 {
+    width: 6px;
+  }
+}
+
 <div
   className="c0"
 >
