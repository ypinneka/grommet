--- conflicted
+++ resolved
@@ -354,14 +354,9 @@
           if (this.props.onSelect) {
             this.props.onSelect(selectedIndex);
           }
-<<<<<<< HEAD
           const isFirefox = navigator.userAgent.indexOf("Firefox") >= 0;
           const isEdge = navigator.userAgent.indexOf("isEdge") >= 0;
           if (this.props.direction === 'row' && !isFirefox || !isEdge) {
-=======
-          const isFirefox = typeof navigator !== 'undefined' && navigator.userAgent.indexOf("Firefox") >= 0;
-          if (this.props.direction === 'row' && !isFirefox) {
->>>>>>> a0fbb543
             this.refs.anchorStep.focus();
             this._updateHiddenElements();
           }
@@ -505,12 +500,8 @@
       controls = this._renderControls();
     }
 
-<<<<<<< HEAD
     const isFirefox = navigator && navigator.userAgent.indexOf("Firefox") >= 0;
     const isEdge = navigator && navigator.userAgent.indexOf("Edge") >= 0;
-=======
-    const isFirefox = typeof navigator !== 'undefined' && navigator.userAgent.indexOf("Firefox") >= 0;
->>>>>>> a0fbb543
 
     let anchorStepNode;
     if (!isFirefox && !isEdge) {
