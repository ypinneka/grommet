--- conflicted
+++ resolved
@@ -10,11 +10,7 @@
 
 export default class SocialShare extends Component {
   render () {
-<<<<<<< HEAD
-    const { type, link, text, title, a11yTitle } = this.props;
-=======
-    const { colorIndex, type, link, text, title } = this.props;
->>>>>>> c776f347
+    const { colorIndex, type, link, text, title, a11yTitle } = this.props;
 
     let socialIcon = undefined;
     let href = '';
@@ -27,44 +23,26 @@
     const encodedText = encodeURIComponent(text);
 
     if (type === 'twitter') {
-<<<<<<< HEAD
-      socialIcon = <SocialTwitterIcon a11yTitle={calculatedA11yTitle} />;
-      href = `https://twitter.com/intent/tweet?url=` +
-        `${encodedLink}&text=${encodedText}`;
-    } else if (type === 'linkedin') {
-      socialIcon = <SocialLinkedinIcon a11yTitle={calculatedA11yTitle} />;
-      href = `https://www.linkedin.com/shareArticle?mini=true&url=` +
-        `${encodedLink}&title=${encodedTitle}&summary=${encodedText}`;
-    } else if (type === 'google') {
-      socialIcon = <SocialGoogleIcon a11yTitle={calculatedA11yTitle} />;
-      href = `https://plus.google.com/share?url=${encodedLink}`;
-    } else if (type === 'facebook') {
-      socialIcon = <SocialFacebookIcon a11yTitle={calculatedA11yTitle} />;
-      href = `https://www.facebook.com/sharer/sharer.php?u=${encodedLink}`;
-    } else if (type === 'email') {
-      socialIcon = <SocialEmailIcon a11yTitle={calculatedA11yTitle} />;
-=======
-      socialIcon = (<SocialTwitterIcon a11yTitle='Share on Twitter'
+      socialIcon = (<SocialTwitterIcon a11yTitle={calculatedA11yTitle}
         colorIndex={colorIndex} />);
       href = `https://twitter.com/intent/tweet?url=` +
         `${encodedLink}&text=${encodedText}`;
     } else if (type === 'linkedin') {
-      socialIcon = (<SocialLinkedinIcon a11yTitle='Share on LinkedIn'
+      socialIcon = (<SocialLinkedinIcon a11yTitle={calculatedA11yTitle}
         colorIndex={colorIndex} />);
       href = `https://www.linkedin.com/shareArticle?mini=true&url=` +
         `${encodedLink}&title=${encodedTitle}&summary=${encodedText}`;
     } else if (type === 'google') {
-      socialIcon = (<SocialGoogleIcon a11yTitle='Share on Google'
+      socialIcon = (<SocialGoogleIcon a11yTitle={calculatedA11yTitle}
         colorIndex={colorIndex} />);
       href = `https://plus.google.com/share?url=${encodedLink}`;
     } else if (type === 'facebook') {
-      socialIcon = (<SocialFacebookIcon a11yTitle='Share on Facebook'
+      socialIcon = (<SocialFacebookIcon a11yTitle={calculatedA11yTitle}
         colorIndex={colorIndex} />);
       href = `https://www.facebook.com/sharer/sharer.php?u=${encodedLink}`;
     } else if (type === 'email') {
-      socialIcon = (<SocialEmailIcon a11yTitle='Share on Email'
+      socialIcon = (<SocialEmailIcon a11yTitle={calculatedA11yTitle}
         colorIndex={colorIndex} />);
->>>>>>> c776f347
       href = `mailto:?subject=` +
         `${encodedTitle}&body=${encodedText}%0D%0A${encodedLink}`;
       target = '_self';
