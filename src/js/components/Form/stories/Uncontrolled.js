--- conflicted
+++ resolved
@@ -17,59 +17,6 @@
 } from 'grommet';
 import { grommet } from 'grommet/themes';
 
-<<<<<<< HEAD
-export const Uncontrolled = () => {
-  return (
-    <Grommet full theme={grommet}>
-      <Box fill align="center" justify="center">
-        <Box width="medium">
-          <Form
-            onChange={value => console.log('Change', value)}
-            onSubmit={event =>
-              console.log('Submit', event.value, event.touched)
-            }
-          >
-            <FormField label="Name" name="name">
-              <TextInput name="name" />
-            </FormField>
-            <FormField label="Email" name="email" required>
-              <MaskedInput
-                name="email"
-                mask={[
-                  { regexp: /^[\w\-_.]+$/, placeholder: 'example' },
-                  { fixed: '@' },
-                  { regexp: /^[\w]+$/, placeholder: 'my' },
-                  { fixed: '.' },
-                  { regexp: /^[\w]+$/, placeholder: 'com' },
-                ]}
-              />
-            </FormField>
-            <FormField name="subscribe">
-              <CheckBox name="subscribe" label="Subscribe?" />
-            </FormField>
-            <FormField name="ampm">
-              <RadioButtonGroup name="ampm" options={['morning', 'evening']} />
-            </FormField>
-            <FormField label="Size" name="size">
-              <Select name="size" options={['small', 'medium', 'large']} />
-            </FormField>
-            <FormField label="Comments" name="comments">
-              <TextArea name="comments" />
-            </FormField>
-            <FormField label="Age" name="age" pad>
-              <RangeInput name="age" min={15} max={75} />
-            </FormField>
-            <FormField label="Image" name="image">
-              <FileInput name="image" />
-            </FormField>
-            <Box direction="row" justify="between" margin={{ top: 'medium' }}>
-              <Button label="Cancel" />
-              <Button type="reset" label="Reset" />
-              <Button type="submit" label="Update" primary />
-            </Box>
-          </Form>
-        </Box>
-=======
 const suggestions = ['Shimi', 'Eric'];
 
 export const Uncontrolled = () => (
@@ -110,13 +57,15 @@
           <FormField label="Age" name="age" pad>
             <RangeInput name="age" min={15} max={75} />
           </FormField>
+          <FormField label="Image" name="image">
+            <FileInput name="image" />
+          </FormField>
           <Box direction="row" justify="between" margin={{ top: 'medium' }}>
             <Button label="Cancel" />
             <Button type="reset" label="Reset" />
             <Button type="submit" label="Update" primary />
           </Box>
         </Form>
->>>>>>> cfa3cb33
       </Box>
     </Box>
   </Grommet>
