--- conflicted
+++ resolved
@@ -6,11 +6,8 @@
   CheckBox,
   Form,
   FormField,
-<<<<<<< HEAD
   FileInput,
-=======
   Grommet,
->>>>>>> 3b7c5e0c
   MaskedInput,
   RadioButtonGroup,
   RangeInput,
