import React, { forwardRef, useEffect, useMemo, useState } from 'react';
import { createGlobalStyle } from 'styled-components';

import {
  ContainerTargetContext,
  ResponsiveContext,
  ThemeContext,
} from '../../contexts';

import {
  deepMerge,
  backgroundIsDark,
  getBreakpoint,
  getDeviceBreakpoint,
  normalizeColor,
} from '../../utils';
import { base as baseTheme } from '../../themes';
import { StyledGrommet } from './StyledGrommet';

const FullGlobalStyle = createGlobalStyle`
  body { margin: 0; }
`;

<<<<<<< HEAD
class Grommet extends Component {
  static displayName = 'Grommet';

  static getDerivedStateFromProps(nextProps, prevState) {
    const {
      background: backgroundProp,
      dir,
      theme = {},
      themeMode,
    } = nextProps;
    const { theme: stateTheme, themeProp, themeModeProp } = prevState;

    const nextTheme = deepMerge(baseTheme, theme);
    if (!stateTheme || theme !== themeProp || themeMode !== themeModeProp) {
      const {
        colors: { background: themeBackground },
      } = nextTheme.global;

      // get initial value for dark so we can normalize background color
      nextTheme.dark = (themeMode || theme.defaultMode) === 'dark';
      const color = normalizeColor(
        backgroundProp || themeBackground,
        nextTheme,
      );

      // After normalizing, we set nextTheme.dark once more.
      // It is necessary that we set it twice. We have to handle two cases:
      // 1. Caller passes in a color object or a color name that resolves an
      //    object. In this case, we want to set dark as line 38 shows. The
      //    second set, in line 46, is a no-op.
      // 2. Caller passes a specific color value or a color name that resolves
      //    to a specific color value. In this case, we want dark to be set
      //    based on that color, which line 46 will do.
      // The double set of nextTheme.dark allows us to handle both cases here
      // without having to duplicate color object + name + dark mode detection
      // code here that is already in normalizeColor and backgroundIsDark.
      nextTheme.dark = backgroundIsDark(color, nextTheme);
      nextTheme.baseBackground = backgroundProp || themeBackground;
      // This allows DataTable to intelligently set the background of a pinned
      // header or footer.
      nextTheme.background = nextTheme.baseBackground;

      if (dir) {
        nextTheme.dir = dir;
      }
      return {
        theme: nextTheme,
        themeProp: theme,
        themeModeProp: themeMode,
      };
=======
const deviceResponsive = (userAgent, theme) => {
  // log('--deviceResponsive', userAgent, theme);
  /*
   * Regexes provided for mobile and tablet detection are meant to replace
   * a full-featured specific library due to contributing a considerable size
   * into the bundle.
   *
   * User agents found https://deviceatlas.com/blog/list-of-user-agent-strings
   */
  if (userAgent) {
    if (/(tablet|ipad|playbook|silk)|(android(?!.*mobile))/i.test(userAgent)) {
      return getDeviceBreakpoint('tablet', theme);
>>>>>>> 1689a1ae
    }
    if (/Mobile|iPhone|Android/.test(userAgent)) {
      return getDeviceBreakpoint('phone', theme);
    }
    return getDeviceBreakpoint('computer', theme);
  }
  return undefined;
};

const Grommet = forwardRef((props, ref) => {
  const {
    children,
    full,
    containerTarget = typeof document === 'object' ? document.body : undefined,
    theme: themeProp,
    ...rest
  } = props;

  const { background, dir, themeMode, userAgent } = props;

  const [stateResponsive, setResponsive] = useState();

  const theme = useMemo(() => {
    const nextTheme = deepMerge(baseTheme, themeProp || {});

    const {
      colors: { background: themeBackground },
    } = nextTheme.global;

    nextTheme.dark = (themeMode || nextTheme.defaultMode) === 'dark';
    const color = normalizeColor(background || themeBackground, nextTheme);
    nextTheme.dark = backgroundIsDark(color, nextTheme);
    nextTheme.baseBackground = background || themeBackground;

    if (dir) {
      nextTheme.dir = dir;
    }

    return nextTheme;
  }, [background, dir, themeMode, themeProp]);

  useEffect(() => {
    const onResize = () => {
      setResponsive(getBreakpoint(window.innerWidth, theme));
    };
    window.addEventListener('resize', onResize);
    onResize();
    return () => {
      window.removeEventListener('resize', onResize);
    };
  }, [theme]);

  const responsive =
    stateResponsive ||
    deviceResponsive(userAgent, theme) ||
    theme.global.deviceBreakpoints.tablet;

  return (
    <ThemeContext.Provider value={theme}>
      <ResponsiveContext.Provider value={responsive}>
        <ContainerTargetContext.Provider value={containerTarget}>
          <StyledGrommet full={full} {...rest} ref={ref}>
            {children}
          </StyledGrommet>
          {full && <FullGlobalStyle />}
        </ContainerTargetContext.Provider>
      </ResponsiveContext.Provider>
    </ThemeContext.Provider>
  );
});

Grommet.displayName = 'Grommet';

let GrommetDoc;
if (process.env.NODE_ENV !== 'production') {
  // eslint-disable-next-line global-require
  GrommetDoc = require('./doc').doc(Grommet);
}
const GrommetWrapper = GrommetDoc || Grommet;

export { GrommetWrapper as Grommet };<|MERGE_RESOLUTION|>--- conflicted
+++ resolved
@@ -21,58 +21,6 @@
   body { margin: 0; }
 `;
 
-<<<<<<< HEAD
-class Grommet extends Component {
-  static displayName = 'Grommet';
-
-  static getDerivedStateFromProps(nextProps, prevState) {
-    const {
-      background: backgroundProp,
-      dir,
-      theme = {},
-      themeMode,
-    } = nextProps;
-    const { theme: stateTheme, themeProp, themeModeProp } = prevState;
-
-    const nextTheme = deepMerge(baseTheme, theme);
-    if (!stateTheme || theme !== themeProp || themeMode !== themeModeProp) {
-      const {
-        colors: { background: themeBackground },
-      } = nextTheme.global;
-
-      // get initial value for dark so we can normalize background color
-      nextTheme.dark = (themeMode || theme.defaultMode) === 'dark';
-      const color = normalizeColor(
-        backgroundProp || themeBackground,
-        nextTheme,
-      );
-
-      // After normalizing, we set nextTheme.dark once more.
-      // It is necessary that we set it twice. We have to handle two cases:
-      // 1. Caller passes in a color object or a color name that resolves an
-      //    object. In this case, we want to set dark as line 38 shows. The
-      //    second set, in line 46, is a no-op.
-      // 2. Caller passes a specific color value or a color name that resolves
-      //    to a specific color value. In this case, we want dark to be set
-      //    based on that color, which line 46 will do.
-      // The double set of nextTheme.dark allows us to handle both cases here
-      // without having to duplicate color object + name + dark mode detection
-      // code here that is already in normalizeColor and backgroundIsDark.
-      nextTheme.dark = backgroundIsDark(color, nextTheme);
-      nextTheme.baseBackground = backgroundProp || themeBackground;
-      // This allows DataTable to intelligently set the background of a pinned
-      // header or footer.
-      nextTheme.background = nextTheme.baseBackground;
-
-      if (dir) {
-        nextTheme.dir = dir;
-      }
-      return {
-        theme: nextTheme,
-        themeProp: theme,
-        themeModeProp: themeMode,
-      };
-=======
 const deviceResponsive = (userAgent, theme) => {
   // log('--deviceResponsive', userAgent, theme);
   /*
@@ -85,7 +33,6 @@
   if (userAgent) {
     if (/(tablet|ipad|playbook|silk)|(android(?!.*mobile))/i.test(userAgent)) {
       return getDeviceBreakpoint('tablet', theme);
->>>>>>> 1689a1ae
     }
     if (/Mobile|iPhone|Android/.test(userAgent)) {
       return getDeviceBreakpoint('phone', theme);
@@ -119,6 +66,9 @@
     const color = normalizeColor(background || themeBackground, nextTheme);
     nextTheme.dark = backgroundIsDark(color, nextTheme);
     nextTheme.baseBackground = background || themeBackground;
+    // This allows DataTable to intelligently set the background of a pinned
+    // header or footer.
+    nextTheme.background = nextTheme.baseBackground;
 
     if (dir) {
       nextTheme.dir = dir;
