--- conflicted
+++ resolved
@@ -225,12 +225,8 @@
   }
 
   render () {
-<<<<<<< HEAD
-    const { justify, responsive, size } = this.props;
+    const { className, justify, responsive, size } = this.props;
     const { margin } = this.state;
-=======
-    const { className, justify, responsive, size } = this.props;
->>>>>>> b57701dd
     let classes = classnames(
       CLASS_ROOT,
       {
@@ -251,7 +247,7 @@
     ));
 
     return (
-      <div ref={ref => this.containerRef = ref} {...restProps} 
+      <div ref={ref => this.containerRef = ref} {...restProps}
         className={classes}>
         {columns}
       </div>
