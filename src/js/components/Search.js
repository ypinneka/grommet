// (C) Copyright 2014-2015 Hewlett Packard Enterprise Development LP

import React, { Component, PropTypes } from 'react';
import classnames from 'classnames';
import KeyboardAccelerators from '../utils/KeyboardAccelerators';
import Drop from '../utils/Drop';
import Responsive from '../utils/Responsive';
import Button from './Button';
import SearchIcon from './icons/base/Search';

const CLASS_ROOT = "search";

export default class Search extends Component {

  constructor(props) {
    super(props);

    this._onAddDrop = this._onAddDrop.bind(this);
    this._onRemoveDrop = this._onRemoveDrop.bind(this);
    this._onFocusControl = this._onFocusControl.bind(this);
    this._onBlurControl = this._onBlurControl.bind(this);
    this._onFocusInput = this._onFocusInput.bind(this);
    this._onBlurInput = this._onBlurInput.bind(this);
    this._onChangeInput = this._onChangeInput.bind(this);
    this._onNextSuggestion = this._onNextSuggestion.bind(this);
    this._onPreviousSuggestion = this._onPreviousSuggestion.bind(this);
    this._onEnter = this._onEnter.bind(this);
    this._onClickSuggestion = this._onClickSuggestion.bind(this);
    this._onSink = this._onSink.bind(this);
    this._onResponsive = this._onResponsive.bind(this);

    this.state = {
      align: 'left',
      controlFocused: false,
      inline: props.inline,
      dropActive: false,
      activeSuggestionIndex: -1
    };
  }

  componentDidMount () {
    if (this.props.inline && this.props.responsive) {
      this._responsive = Responsive.start(this._onResponsive);
    }
  }

  componentWillReceiveProps (nextProps) {
    if (nextProps.suggestions && nextProps.suggestions.length > 0 &&
      ! this.state.dropActive && this.refs.input === document.activeElement) {
      this.setState({dropActive: true});
    } else if ((! nextProps.suggestions || nextProps.suggestions.length === 0) &&
      this.state.inline) {
      this.setState({dropActive: false});
    }
  }

  componentDidUpdate (prevProps, prevState) {
    // Set up keyboard listeners appropriate to the current state.

    let activeKeyboardHandlers = {
      esc: this._onRemoveDrop,
      tab: this._onRemoveDrop,
      up: this._onPreviousSuggestion,
      down: this._onNextSuggestion,
      enter: this._onEnter
    };
    let focusedKeyboardHandlers = {
      space: this._onAddDrop
    };

    // the order here is important, need to turn off keys before turning on

    if (! this.state.controlFocused && prevState.controlFocused) {
      KeyboardAccelerators.stopListeningToKeyboard(this, focusedKeyboardHandlers);
    }

    if (! this.state.dropActive && prevState.dropActive) {
      document.removeEventListener('click', this._onRemoveDrop);
      KeyboardAccelerators.stopListeningToKeyboard(this, activeKeyboardHandlers);
      if (this._drop) {
        this._drop.remove();
        this._drop = null;
      }
    }

    if (this.state.controlFocused && ! prevState.controlFocused) {
      KeyboardAccelerators.startListeningToKeyboard(this, focusedKeyboardHandlers);
    }

    if (this.state.dropActive && ! prevState.dropActive) {
      // Slow down adding the click handler,
      // otherwise the drop will close when the mouse is released.
      // Not observable in Safari, 1ms is sufficient for Chrome, Firefox needs 100ms though. :(
      // TODO: re-evaluate how to solve this without a timeout.
      document.addEventListener('click', this._onRemoveDrop);
      KeyboardAccelerators.startListeningToKeyboard(this, activeKeyboardHandlers);

      let baseElement;
      if (this.refs.control) {
        baseElement = this.refs.control.firstChild;
      } else {
        baseElement = this.refs.input;
      }
      let dropAlign = this.props.dropAlign || {
        top: (this.state.inline ? 'bottom' : 'top'),
        left: 'left'
      };
      this._drop = Drop.add(baseElement, this._renderDrop(), dropAlign);

      if (! this.state.inline) {
        document.getElementById('search-drop-input').focus();
      }
    } else if (this._drop) {
      this._drop.render(this._renderDrop());
    }
  }

  componentWillUnmount () {
    document.removeEventListener('click', this._onRemoveDrop);
    KeyboardAccelerators.stopListeningToKeyboard(this);
    if (this._responsive) {
      this._responsive.stop();
    }
    if (this._drop) {
      this._drop.remove();
    }
  }

  _onAddDrop (event) {
    event.preventDefault();
    this.setState({dropActive: true, activeSuggestionIndex: -1});
  }

  _onRemoveDrop () {
    this.setState({dropActive: false});
  }

  _onFocusControl () {
    this.setState({
      controlFocused: true,
      dropActive: true,
      activeSuggestionIndex: -1
    });
  }

  _onBlurControl () {
    this.setState({controlFocused: false});
  }

  _onFocusInput () {
    this.refs.input.select();
    this.setState({
      dropActive: (! this.state.inline ||
        (this.props.suggestions && this.props.suggestions.length > 0)),
      activeSuggestionIndex: -1
    });
  }

  _onBlurInput () {
    //this.setState({drop: false});
  }


  _fireDOMChange () {
    let event = new Event('change', {
      'bubbles': true,
      'cancelable': true
    });
    let controlInput = document.getElementById('search-drop-input');
    let target = this.refs.input || controlInput;
    target.dispatchEvent(event);
    this.props.onDOMChange(event);
  }

  _onChangeInput (event) {
    this.setState({activeSuggestionIndex: -1});
    if (this.props.onChange) {
      this.props.onChange(event.target.value);
    }
    if (this.props.onDOMChange) {
      this._fireDOMChange();
    }
  }

  _onNextSuggestion () {
    let index = this.state.activeSuggestionIndex;
    index = Math.min(index + 1, this.props.suggestions.length - 1);
    this.setState({activeSuggestionIndex: index});
  }

  _onPreviousSuggestion () {
    let index = this.state.activeSuggestionIndex;
    index = Math.max(index - 1, 0);
    this.setState({activeSuggestionIndex: index});
  }

  _onEnter (event) {
    event.preventDefault(); // prevent submitting forms
    this._onRemoveDrop();
    let suggestion;
    if (this.state.activeSuggestionIndex >= 0) {
      suggestion = this.props.suggestions[this.state.activeSuggestionIndex];
      this.setState({value: suggestion});
      if (this.props.onChange) {
        this.props.onChange(suggestion);
      }
      if (this.props.onSelect) {
        this.props.onSelect({
          target: this.refs.input || this.refs.control,
          suggestion: suggestion
        }, true);
      }
    } else {
      if (this.props.onSelect) {
        this.props.onSelect({
          target: this.refs.input || this.refs.control,
          suggestion: suggestion
        }, false);
      }
    }
  }

  _onClickSuggestion (suggestion) {
    this._onRemoveDrop();

    if (this.props.onChange) {
      this.props.onChange(suggestion);
    }
    if (this.props.onSelect) {
      this.props.onSelect({
        target: this.refs.input || this.refs.control,
        suggestion: suggestion
      }, true);
    }
  }

  _onSink (event) {
    event.stopPropagation();
    event.nativeEvent.stopImmediatePropagation();
  }

  _onResponsive (small) {
    if (small) {
      this.setState({inline: false});
    } else {
      this.setState({inline: this.props.inline});
    }
  }

  focus () {
    let ref = this.refs.input || this.refs.control;
    if (ref) {
      ref.focus();
    }
  }

  _renderLabel (suggestion) {
    if (typeof suggestion === 'object') {
      return suggestion.label || suggestion.value;
    } else {
      return suggestion;
    }
  }

  _renderDrop () {
    let classes = classnames (
      {
        [`background-color-index-${this.props.dropColorIndex}`]: this.props.dropColorIndex,
        [`${CLASS_ROOT}__drop`]: true,
        [`${CLASS_ROOT}__drop--controlled`]: !(this.state.inline),
        [`${CLASS_ROOT}__drop--inline`]: this.state.inline,
        [`${CLASS_ROOT}__drop--large`]: this.props.large
      }
    );

    let input;
    if (! this.state.inline) {
      input = (
        <input key="input" id="search-drop-input" type="search"
          defaultValue={this.props.defaultValue}
          value={this.props.value}
          className={`${CLASS_ROOT}__input`}
          onChange={this._onChangeInput} />
      );
    }

    let suggestions;
    if (this.props.suggestions) {
      suggestions = this.props.suggestions.map(function (suggestion, index) {
        let classes = classnames(
          {
            [`${CLASS_ROOT}__suggestion`]: true,
            [`${CLASS_ROOT}__suggestion--active`]: index === this.state.activeSuggestionIndex
          }
        );

        return (
          <div key={index}
            className={classes}
            onClick={this._onClickSuggestion.bind(this, suggestion)}>
            {this._renderLabel(suggestion)}
          </div>
        );
      }, this);
      suggestions = (
        <div key="suggestions" className={`${CLASS_ROOT}__suggestions`}>
          {suggestions}
        </div>
      );
    }

    let contents = [input, suggestions];

    if (! this.state.inline) {
      contents = [
        <Button key="icon" icon="Search"
          className={`${CLASS_ROOT}__drop-control`}
          onClick={this._onRemoveDrop} />,
        <div key="contents" className={`${CLASS_ROOT}__drop-contents`}
          onClick={this._onSink}>
          {contents}
        </div>
      ];
      if (this.props.dropAlign && ! this.props.dropAlign.left) {
        contents.reverse();
      }
    }

    return (
      <div id="search-drop" className={classes}>
        {contents}
      </div>
    );
  }

  render () {
<<<<<<< HEAD
    let classes = classnames(
      CLASS_ROOT,
      this.props.className,
      {
        [`${CLASS_ROOT}--controlled`]: !(this.state.inline),
        [`${CLASS_ROOT}--icon-align-${this.props.iconAlign}`]: this.props.iconAlign,
        [`${CLASS_ROOT}--inline`]: this.state.inline,
        [`${CLASS_ROOT}--large`]: this.props.large && ! this.props.size,
        [`${CLASS_ROOT}--${this.props.size}`]: this.props.size
      }
    );
=======

    var classes = this._classes(CLASS_ROOT);
    if (this.props.size) {
      classes.push(CLASS_ROOT + "--" + this.props.size);
    } else if (this.props.large && ! this.props.size) {
      classes.push(CLASS_ROOT + "--large");
    }
    if (this.props.fill) {
      classes.push(CLASS_ROOT + "--fill");
    }
    if (this.props.className) {
      classes.push(this.props.className);
    }
    if (this.props.iconAlign) {
      classes.push(CLASS_ROOT + "--icon-align-" + this.props.iconAlign);
    }
>>>>>>> 0de5879f

    if (this.state.inline) {
      return (
        <div className={classes}>
          <input ref="input" type="search"
            id={this.props.id}
            placeholder={this.props.placeHolder}
            defaultValue={this._renderLabel(this.props.defaultValue)}
            value={this._renderLabel(this.props.value)}
            className={`${CLASS_ROOT}__input`}
            onFocus={this._onFocusInput}
            onBlur={this._onBlurInput}
            onChange={this._onChangeInput} />
          <SearchIcon />
        </div>
      );

    } else {
      return (
        <div ref="control">
          <Button id={this.props.id}
            className={classes}
            icon="Search"
            tabIndex="0"
            onClick={this._onAddDrop}
            onFocus={this._onFocusControl}
            onBlur={this._onBlurControl} />
        </div>
      );
    }
  }
}

Search.propTypes = {
  defaultValue: PropTypes.string,
  dropAlign: Drop.alignPropType,
  dropColorIndex: PropTypes.string,
  fill: PropTypes.bool,
  iconAlign: React.PropTypes.oneOf(['start', 'end']),
  id: React.PropTypes.string,
  inline: PropTypes.bool,
  large: PropTypes.bool,
  onChange: PropTypes.func,
  onDOMChange: PropTypes.func,
  onSelect: PropTypes.func,
  placeHolder: PropTypes.string,
  responsive: PropTypes.bool,
  size: React.PropTypes.oneOf(['small', 'medium', 'large']),
  suggestions: PropTypes.arrayOf(
    PropTypes.oneOfType([
      PropTypes.shape({
        label: PropTypes.node,
        value: PropTypes.any
      }),
      PropTypes.string
    ])
  ),
  value: PropTypes.string
};

Search.defaultProps = {
  align: 'left',
  iconAlign: 'end',
  inline: false,
  responsive: true
};<|MERGE_RESOLUTION|>--- conflicted
+++ resolved
@@ -268,7 +268,6 @@
         [`background-color-index-${this.props.dropColorIndex}`]: this.props.dropColorIndex,
         [`${CLASS_ROOT}__drop`]: true,
         [`${CLASS_ROOT}__drop--controlled`]: !(this.state.inline),
-        [`${CLASS_ROOT}__drop--inline`]: this.state.inline,
         [`${CLASS_ROOT}__drop--large`]: this.props.large
       }
     );
@@ -334,36 +333,18 @@
   }
 
   render () {
-<<<<<<< HEAD
     let classes = classnames(
       CLASS_ROOT,
-      this.props.className,
       {
         [`${CLASS_ROOT}--controlled`]: !(this.state.inline),
+        [`${CLASS_ROOT}----fill`]: this.props.fill,
         [`${CLASS_ROOT}--icon-align-${this.props.iconAlign}`]: this.props.iconAlign,
         [`${CLASS_ROOT}--inline`]: this.state.inline,
         [`${CLASS_ROOT}--large`]: this.props.large && ! this.props.size,
         [`${CLASS_ROOT}--${this.props.size}`]: this.props.size
-      }
+      },
+      this.props.className
     );
-=======
-
-    var classes = this._classes(CLASS_ROOT);
-    if (this.props.size) {
-      classes.push(CLASS_ROOT + "--" + this.props.size);
-    } else if (this.props.large && ! this.props.size) {
-      classes.push(CLASS_ROOT + "--large");
-    }
-    if (this.props.fill) {
-      classes.push(CLASS_ROOT + "--fill");
-    }
-    if (this.props.className) {
-      classes.push(this.props.className);
-    }
-    if (this.props.iconAlign) {
-      classes.push(CLASS_ROOT + "--icon-align-" + this.props.iconAlign);
-    }
->>>>>>> 0de5879f
 
     if (this.state.inline) {
       return (
