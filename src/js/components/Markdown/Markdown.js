import React from 'react';
import Markdown from 'markdown-to-jsx';

import { deepMerge } from '../../utils';

import { Heading } from '../Heading';
import { Paragraph } from '../Paragraph';
import { Link } from '../Link';
import { Image } from '../Image';
import { Table } from '../Table';
import { TableBody } from '../TableBody';
import { TableCell } from '../TableCell';
import { TableFooter } from '../TableFooter';
import { TableHeader } from '../TableHeader';
import { TableRow } from '../TableRow';

<<<<<<< HEAD
const GrommetMarkdown = ({ components, options, theme, ...rest }) => {
  const heading = [1, 2, 3, 4].reduce((obj, level) => {
    const result = { ...obj };
    result[`h${level}`] = {
      component: Heading,
      props: { level },
    };
    return result;
  }, {});

  const overrides = deepMerge(
    {
      a: { component: Anchor },
      img: { component: Image },
      p: { component: Paragraph },
      table: { component: Table },
      td: { component: TableCell },
      tbody: { component: TableBody },
      tfoot: { component: TableFooter },
      th: { component: TableCell },
      thead: { component: TableHeader },
      tr: { component: TableRow },
    },
    heading,
    components,
    options && options.overrides,
  );

  return <Markdown options={{ ...options, overrides }} {...rest} />;
};
=======
class GrommetMarkdown extends Component {
  render() {
    const { components, options, theme, ...rest } = this.props;

    const heading = [1, 2, 3, 4].reduce((obj, level) => {
      const result = { ...obj };
      result[`h${level}`] = {
        component: Heading,
        props: { level },
      };
      return result;
    }, {});

    const overrides = deepMerge(
      {
        a: { component: Link },
        img: { component: Image },
        p: { component: Paragraph },
        table: { component: Table },
        td: { component: TableCell },
        tbody: { component: TableBody },
        tfoot: { component: TableFooter },
        th: { component: TableCell },
        thead: { component: TableHeader },
        tr: { component: TableRow },
      },
      heading,
      components,
      options && options.overrides,
    );

    return <Markdown options={{ ...options, overrides }} {...rest} />;
  }
}
>>>>>>> 5204819b

let GrommetMarkdownDoc;
if (process.env.NODE_ENV !== 'production') {
  // eslint-disable-next-line global-require
  GrommetMarkdownDoc = require('./doc').doc(GrommetMarkdown);
}
const GrommetMarkdownWrapper = GrommetMarkdownDoc || GrommetMarkdown;

export { GrommetMarkdownWrapper as Markdown };<|MERGE_RESOLUTION|>--- conflicted
+++ resolved
@@ -14,7 +14,6 @@
 import { TableHeader } from '../TableHeader';
 import { TableRow } from '../TableRow';
 
-<<<<<<< HEAD
 const GrommetMarkdown = ({ components, options, theme, ...rest }) => {
   const heading = [1, 2, 3, 4].reduce((obj, level) => {
     const result = { ...obj };
@@ -27,7 +26,7 @@
 
   const overrides = deepMerge(
     {
-      a: { component: Anchor },
+      a: { component: Link },
       img: { component: Image },
       p: { component: Paragraph },
       table: { component: Table },
@@ -45,42 +44,6 @@
 
   return <Markdown options={{ ...options, overrides }} {...rest} />;
 };
-=======
-class GrommetMarkdown extends Component {
-  render() {
-    const { components, options, theme, ...rest } = this.props;
-
-    const heading = [1, 2, 3, 4].reduce((obj, level) => {
-      const result = { ...obj };
-      result[`h${level}`] = {
-        component: Heading,
-        props: { level },
-      };
-      return result;
-    }, {});
-
-    const overrides = deepMerge(
-      {
-        a: { component: Link },
-        img: { component: Image },
-        p: { component: Paragraph },
-        table: { component: Table },
-        td: { component: TableCell },
-        tbody: { component: TableBody },
-        tfoot: { component: TableFooter },
-        th: { component: TableCell },
-        thead: { component: TableHeader },
-        tr: { component: TableRow },
-      },
-      heading,
-      components,
-      options && options.overrides,
-    );
-
-    return <Markdown options={{ ...options, overrides }} {...rest} />;
-  }
-}
->>>>>>> 5204819b
 
 let GrommetMarkdownDoc;
 if (process.env.NODE_ENV !== 'production') {
