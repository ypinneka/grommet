--- conflicted
+++ resolved
@@ -46,11 +46,7 @@
   searchPlaceholder?: string;
   selected?: number | number[];
   size?: 'small' | 'medium' | 'large' | 'xlarge' | string;
-<<<<<<< HEAD
-  value?: string | JSX.Element | object | (string | object)[];
-=======
   value?: string | JSX.Element | object | (string | number | object)[];
->>>>>>> c3f0b3ed
   valueLabel?: React.ReactNode;
   valueKey?:
     | string
